from abc import ABC
from dataclasses import dataclass
from typing import Tuple, Optional, Union

import numpy as np
import jax.numpy as jnp

from .history import History, Allocation
import dataclasses
import pandas as pd


@dataclass
class Trade:
    asset: int
    shares: int
    risk: int
    price: float
    cost: float
    penalty: bool = False


@dataclass
class Portfolio:
    time: int
    cash: float
    shares: Tuple[int, int]
    prices: Tuple[float, float]
    total_risk: int
    res_imbalance_state: str
    trade: Optional[Trade] = None
    penalty_trade: Optional[Trade] = None


class OptimalExecutionHistory(History, ABC):

    def __init__(
            self,
            max_actions: int,
            max_steps: int,
            start_state: np.array,
            start_cash: Union[int, float],
            start_allocation: Allocation = None,
            start_risk: Union[int, float] = 0,
            reverse_mapping: Optional[dict] = None
    ):

        if start_allocation is None:
            start_allocation = (0, 0)

        self._expected_entries = max_steps + 1

        self.start_cash = start_cash
        self.start_risk = start_risk
        self.start_allocation = start_allocation

        self.current_portfolio = Portfolio(
            time=0,
            cash=start_cash,
            shares=start_allocation,
            prices=(start_state[1], start_state[2]),
            total_risk=start_risk,
            res_imbalance_state=reverse_mapping[start_state[0]]
        )

        self._portfolios = [[self.current_portfolio]]
        self._rewards = [[]]
        self._observations = [[]]
        self._raw_actions = [[]]
        self.__reverse_mapping = reverse_mapping

        History.__init__(self, max_actions=max_actions)

    def _generate_readable_action_space(self, max_actions):
        action_space = dict()

        mid = max_actions // 2
        for action in range(max_actions):
            if action < mid:
                action_space[action] = f'Buy {mid-action} shares of asset 1'
            elif action > mid:
                action_space[action] = f'Buy {action-mid} shares of asset 2'
            else:
                action_space[action] = 'Hold constant'

        return action_space

    # Portfolios to Data Frame
    def portfolios_to_df(self, n=1):
        """

        :param n: the n-th most recent episode
        :return: DataFrame with data from that episode (actions/observations/rewards)
        """

        portfolios = self._portfolios[-n]
        assert len(portfolios) > 0
        portfolio_cols = [field.name for field in dataclasses.fields(portfolios[0])]
        trade_cols = ['trade_asset', 'trade_shares', 'trade_risk',
                      'trade_price', 'trade_cost', 'trade_penalty']

<<<<<<< HEAD
        data_in = list()
        for portfolio in portfolios:
            temp_data = [getattr(portfolio, col) for col in portfolio_cols]
            if portfolio.trade:
                temp_data += [getattr(portfolio.trade, col[6:]) for col in trade_cols]
            data_in.append(temp_data)
=======
        data_in = []
        for i in portfolios:
            l = [getattr(i, col) for col in portfolio_cols]
            if i.trade:
                l += [getattr(i.trade, col[6:]) for col in trade_cols]
            data_in.append(l)
>>>>>>> e62f4f95

        df = pd.DataFrame(columns=portfolio_cols + trade_cols, data=data_in)

        period_risk_targets = pd.DataFrame({'time': self._period_risk.keys(),
                                            'risk': self.end_units_risk - np.array(list(self._period_risk.values()))})

        df = df.merge(period_risk_targets, how='outer')
        df['next_risk_target'] = df.risk.fillna(method='bfill')
        df['distance_to_next_risk_target'] = df['next_risk_target'] - df['total_risk']

        df['rewards'] = [np.nan] + self._rewards[-n]
        df['observations'] = [np.nan] + self._observations[-n]
        df['raw_action'] = self._raw_actions[-n] + [np.nan]
        df['action'] = df['raw_action'] - self.action_space.n // 2

        return df

    @property
    def portfolio_history(self) -> np.array:
        return np.array([portfolios for portfolios in self._portfolios if len(portfolios) == self._expected_entries])

    @property
    def share_history(self) -> np.array:
        def get_shares(portfolio):
            return portfolio.shares
        get_shares = np.vectorize(get_shares)
        return np.dstack(get_shares(self.portfolio_history))

    @property
    def risk_history(self) -> np.array:
        def get_risk(portfolio):
            return portfolio.total_risk
        get_risk = np.vectorize(get_risk)
        return get_risk(self.portfolio_history)

    @property
    def cash_history(self) -> np.array:
        def get_cash(portfolio):
            return portfolio.cash
        get_cash = np.vectorize(get_cash)
        return get_cash(self.portfolio_history)

    @property
    def asset_paths(self) -> np.array:
        def get_prices(portfolio):
            return portfolio.prices
        get_prices = np.vectorize(get_prices)
        return np.dstack(get_prices(self.portfolio_history))

    @property
    def trades(self) -> np.array:
        def did_trade(portfolio):
            if portfolio.trade:
                if portfolio.trade.asset == 1:
                    return True, False
                elif portfolio.trade.asset == 2:
                    return False, True
            else:
                return False, False
        did_trade = np.vectorize(did_trade)
        return np.dstack(did_trade(self.portfolio_history))

    @property
    def forced_trades(self) -> np.array:
        def did_force_trade(portfolio):
            if portfolio.penalty_trade:
                if portfolio.penalty_trade.asset == 1:
                    return True, False
                elif portfolio.penalty_trade.asset == 2:
                    return False, True
            else:
                return False, False
        did_force_trade = np.vectorize(did_force_trade)
        return np.dstack(did_force_trade(self.portfolio_history))

    def _update_debugging(self, raw_action, reward, observation):
        self._raw_actions[-1].append(raw_action)
        self._rewards[-1].append(reward)
        self._observations[-1].append(observation)

    def _reset_history(self, start_state):

        self.current_portfolio = Portfolio(
            time=0,
            cash=self.start_cash,
            shares=self.start_allocation,
            prices=(start_state[1], start_state[2]),
            total_risk=self.start_risk,
            res_imbalance_state=self.__reverse_mapping[start_state[0]]
        )

        self._portfolios.append([self.current_portfolio])
        self._raw_actions.append([])
        self._rewards.append([])
        self._observations.append([])<|MERGE_RESOLUTION|>--- conflicted
+++ resolved
@@ -99,21 +99,12 @@
         trade_cols = ['trade_asset', 'trade_shares', 'trade_risk',
                       'trade_price', 'trade_cost', 'trade_penalty']
 
-<<<<<<< HEAD
         data_in = list()
         for portfolio in portfolios:
             temp_data = [getattr(portfolio, col) for col in portfolio_cols]
             if portfolio.trade:
                 temp_data += [getattr(portfolio.trade, col[6:]) for col in trade_cols]
             data_in.append(temp_data)
-=======
-        data_in = []
-        for i in portfolios:
-            l = [getattr(i, col) for col in portfolio_cols]
-            if i.trade:
-                l += [getattr(i.trade, col[6:]) for col in trade_cols]
-            data_in.append(l)
->>>>>>> e62f4f95
 
         df = pd.DataFrame(columns=portfolio_cols + trade_cols, data=data_in)
 
